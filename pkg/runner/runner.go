package runner

import (
	"context"
	"encoding/json"
	"errors"
	"fmt"
	"io"
	"log/slog"
	"regexp"
	"strings"
	"sync"
	"sync/atomic"
	"text/template"
	"time"

	"github.com/go-pkgz/stringutils"
	"github.com/go-pkgz/syncs"

	"github.com/umputun/spot/pkg/config"
	"github.com/umputun/spot/pkg/config/deepcopy"
	"github.com/umputun/spot/pkg/executor"
)

//go:generate moq -out mocks/connector.go -pkg mocks -skip-ensure -fmt goimports . Connector
//go:generate moq -out mocks/playbook.go -pkg mocks -skip-ensure -fmt goimports . Playbook

// Process is a struct that holds the information needed to run a process.
// It responsible for running a task on a target hosts.
type Process struct {
	Concurrency int
	Connector   Connector
	Playbook    Playbook
	Logs        executor.Logs
	Verbose     bool
	Verbose2    bool
	Dry         bool
	SSHShell    string

	Skip []string
	Only []string
}

// Connector is an interface for connecting to a host, and returning remote executer.
type Connector interface {
	Connect(ctx context.Context, hostAddr, hostName, user string) (*executor.Remote, error)
}

// Playbook is an interface for getting task and target information from playbook.
type Playbook interface {
	AllTasks() []config.Task
	Task(name string) (*config.Task, error)
	TargetHosts(name string) ([]config.Destination, error)
	AllSecretValues() []string
	UpdateTasksTargets(vars map[string]string)
	UpdateRegisteredVars(vars map[string]string)
}

// ProcResp holds the information about processed commands and hosts.
type ProcResp struct {
	Vars       map[string]string
	Registered map[string]string
	Commands   int
	Hosts      int
}

// taskOnHostResp is the response from runTaskOnHost.
type taskOnHostResp struct {
	count      int
	vars       map[string]string
	registered map[string]string
}

// Run runs a task for a set of target hosts. Runs in parallel with limited concurrency,
// each host is processed in separate goroutine. Returns ProcResp with the information about processed commands and hosts
// plus vars from all thr commands.
func (p *Process) Run(ctx context.Context, task, target string) (s ProcResp, err error) {
	tsk, err := p.Playbook.Task(task)
	if err != nil {
		return ProcResp{}, fmt.Errorf("can't get task %s: %w", task, err)
	}
	slog.Debug(fmt.Sprintf("task %q has %d commands", task, len(tsk.Commands)))

	allVars := make(map[string]string)
	allRegistered := make(map[string]string)
	targetHosts, err := p.Playbook.TargetHosts(target)
	if err != nil {
		return ProcResp{}, fmt.Errorf("can't get target %s: %w", target, err)
	}
	slog.Debug(fmt.Sprintf("target hosts (%d) %+v", len(targetHosts), targetHosts))

	var commands int32
	lock := sync.Mutex{}

	wg := syncs.NewErrSizedGroup(p.Concurrency, syncs.Context(ctx), syncs.Preemptive)
	for i, host := range targetHosts {
		i, host := i, host
		wg.Go(func() error {
			user := host.User // default user from target
			if tsk.User != "" {
				user = tsk.User // override user from task if any set
			}
			resp, e := p.runTaskOnHost(
				ctx,
				tsk,
				fmt.Sprintf("%s:%d", host.Host, host.Port),
				host.Name,
				user,
			)
			if i == 0 {
				atomic.AddInt32(&commands, int32(resp.count))
			}

			lock.Lock()
			if e != nil {
				errLog := p.Logs.WithHost(host.Host, host.Name).Err
				errLog.Write([]byte(e.Error())) // nolint
			}
			for k, v := range resp.vars {
				allVars[k] = v
			}
			for k, v := range resp.registered {
				allRegistered[k] = v
			}
			lock.Unlock()

			return e
		})
	}
	err = wg.Wait()

	// execute on-error command if any error occurred during task execution and on-error command is defined
	if err != nil && tsk.OnError != "" {
		p.onError(ctx, err)
	}

	return ProcResp{
		Hosts:      len(targetHosts),
		Commands:   int(atomic.LoadInt32(&commands)),
		Vars:       allVars,
		Registered: allRegistered,
	}, err
}

// Gen generates the list target hosts for a given target, applying templates.
func (p *Process) Gen(targets []string, tmplRdr io.Reader, respWr io.Writer) error {
	targetHosts := []config.Destination{}
	for _, target := range targets {
		hosts, err := p.Playbook.TargetHosts(target)
		if err != nil {
			return fmt.Errorf("can't get target %s: %w", target, err)
		}
		targetHosts = append(targetHosts, hosts...)
	}
	slog.Debug(fmt.Sprintf("target hosts (%d) %+v", len(targetHosts), targetHosts))

	// if no reader provided, just encode target hosts as json
	if tmplRdr == nil {
		return json.NewEncoder(respWr).Encode(targetHosts)
	}

	templateBytes, err := io.ReadAll(tmplRdr)
	if err != nil {
		return fmt.Errorf("can't read template: %w", err)
	}

	tmpl, err := template.New("spot").Parse(string(templateBytes))
	if err != nil {
		return fmt.Errorf("can't parse template: %w", err)
	}
	if err = tmpl.Execute(respWr, targetHosts); err != nil {
		return fmt.Errorf("can't execute template: %w", err)
	}

	return nil
}

// runTaskOnHost executes all commands of a task on a target host. hostAddr can be a remote host or localhost with port.
// returns number of executed commands, vars from all commands and error if any.
func (p *Process) runTaskOnHost(
	ctx context.Context,
	tsk *config.Task,
	hostAddr, hostName, user string,
) (taskOnHostResp, error) {
	report := func(hostAddr, hostName, f string, vals ...any) {
		p.Logs.WithHost(hostAddr, hostName).Info.Printf(f, vals...)
	}
	since := func(st time.Time) time.Duration { return time.Since(st).Truncate(time.Millisecond) }

	stTask := time.Now()

	var remote executor.Interface
	if p.anyRemoteCommand(tsk) && !isLocalHost(hostAddr) {
		// make remote executor only if there is a remote command in the taks
		var err error
		remote, err = p.Connector.Connect(ctx, hostAddr, hostName, user)
		if err != nil {
			if hostName != "" {
				return taskOnHostResp{}, fmt.Errorf(
					"can't connect to %s, user: %s: %w",
					hostName,
					user,
					err,
				)
			}
			return taskOnHostResp{}, err
		}
		defer remote.Close()
		report(hostAddr, hostName, "run task %q, commands: %d\n", tsk.Name, len(tsk.Commands))
	} else {
		report("localhost", "", "run task %q, commands: %d (local)\n", tsk.Name, len(tsk.Commands))
	}

	resp := taskOnHostResp{vars: make(map[string]string), registered: make(map[string]string)}

	// copy task to prevent one task on hostA modifying task on hostB as it does updateVars
	activeTask := deepcopy.Copy(*tsk).(config.Task)
	// set the active user to the task itself. this is done to match the passed user for any upstream handlers,
	// for example, SPOT_REMOTE_USER env var is using task.User and expected to be set to the one used to connect to the host
	activeTask.User = user

	onExitCmds := []execCmd{}
	defer func() {
		// run on-exit commands if any. it is executed after all commands of the task are done or on error
		if len(onExitCmds) > 0 {
			slog.Info(fmt.Sprintf(
				"run %d on-exit commands for %q on %s",
				len(onExitCmds),
				tsk.Name,
				hostAddr,
			))
			for _, ec := range onExitCmds {
				if _, err := ec.Script(ctx); err != nil {
					report(
						ec.hostAddr,
						ec.hostName,
						"failed on-exit command %q (%v)",
						ec.cmd.Name,
						err,
					)
				}
			}
		}
	}()

	for _, cmd := range activeTask.Commands {
		if !p.shouldRunCmd(cmd, hostName, hostAddr) {
			continue
		}

		slog.Info(p.infoMessage(cmd, hostAddr, hostName))
		stCmd := time.Now()

		ec := execCmd{
			cmd: cmd, hostAddr: hostAddr, hostName: hostName, tsk: &activeTask, exec: remote,
			verbose: p.Verbose, verbose2: p.Verbose2, sshShell: p.SSHShell, onExit: cmd.OnExit,
		}
<<<<<<< HEAD
		ec = p.pickCmdExecutor(
			cmd,
			ec,
			hostAddr,
			hostName,
		) // pick executor on dry run or local command
=======
		ec = p.pickCmdExecutor(cmd, ec, hostAddr, hostName) // pick executor on dry run or local command
>>>>>>> 603b6c9d

		repHostAddr, repHostName := ec.hostAddr, ec.hostName
		if cmd.Options.Local {
			repHostAddr = "localhost"
			repHostName = ""
		}

		if ec.verbose {
			report(repHostAddr, repHostName, "run command %q", cmd.Name)
		}

		exResp, err := p.execCommand(ctx, ec)
		if exResp.onExit.cmd.Name != "" { // we have on-exit command, save it for later execution
			// this is intentionally before error check, we want to run on-exit command even if the main command failed
			onExitCmds = append(onExitCmds, exResp.onExit)
		}
		if err != nil {
			if !cmd.Options.IgnoreErrors {
				return resp, fmt.Errorf(
					"failed command %q on host %s (%s): %w",
					cmd.Name,
					ec.hostAddr,
					ec.hostName,
					err,
				)
			}
			report(
				ec.hostAddr,
				ec.hostName,
				"failed command %q%s (%v)",
				cmd.Name,
				exResp.details,
				since(stCmd),
			)
			continue
		}

		p.updateVars(
			exResp.vars,
			cmd,
			&activeTask,
		) // set variables from command output to all commands env in task
		for k, v := range exResp.registered { // store registered variables from command output
			resp.registered[k] = v
		}
		if exResp.verbose != "" && ec.verbose2 {
			report(repHostAddr, repHostName, exResp.verbose)
		}

		// we don't want to print multiline script name in logs
		// from: completed command "test" {script: /bin/sh -c /tmp/.spot-7113416067113199616/spot-script2358478823} (17ms)
		// we make: completed command "test" {script: /bin/sh -c [multiline script]} (17ms)
		pattern := `(\{script: .+ -c ).+/spot-script.+}`
		re := regexp.MustCompile(pattern)
		details := re.ReplaceAllString(exResp.details, "${1}[multiline script]}")
		report(
			repHostAddr,
			repHostName,
			"completed command %q%s (%v)",
			cmd.Name,
			details,
			since(stCmd),
		)

		resp.count++
		for k, v := range exResp.vars {
			resp.vars[k] = v
		}
	}

<<<<<<< HEAD
	if p.anyRemoteCommand(&activeTask) {
		report(
			hostAddr,
			hostName,
			"completed task %q, commands: %d (%v)\n",
			activeTask.Name,
			resp.count,
			since(stTask),
		)
=======
	if p.anyRemoteCommand(&activeTask) && !isLocalHost(hostAddr) {
		report(hostAddr, hostName, "completed task %q, commands: %d (%v)\n", activeTask.Name, resp.count, since(stTask))
>>>>>>> 603b6c9d
	} else {
		report("localhost", "", "completed task %q, commands: %d (%v)\n",
			activeTask.Name, resp.count, since(stTask))
	}

	return resp, nil
}

// execCommand executes a single command on a target host.
// It detects the command type based on the fields what are set.
// Even if multiple fields for multiple commands are set, only one will be executed.
func (p *Process) execCommand(ctx context.Context, ec execCmd) (resp execCmdResp, err error) {
	if ec.cmd.OnExit != "" {
		// register on-exit command if any set
		defer func() {
			// we need to defer it because it changes the command name and script
			slog.Debug(fmt.Sprintf(
				"defer execution on_exit script on %s for %s",
				ec.hostAddr,
				ec.cmd.Name,
			))
			// use the same executor as for the main command but with different script and name
			ec.cmd.Name = "on exit for " + ec.cmd.Name
			ec.cmd.Script = ec.cmd.OnExit
			ec.cmd.OnExit = "" // prevent recursion
			resp.onExit = ec
		}()
	}

	switch {
	case ec.cmd.Script != "":
		slog.Debug(fmt.Sprintf("execute script %q on %s", ec.cmd.Name, ec.hostAddr))
		return ec.Script(ctx)
	case ec.cmd.Copy.Source != "" && ec.cmd.Copy.Dest != "":
		slog.Debug(fmt.Sprintf("copy file to %s", ec.hostAddr))
		return ec.Copy(ctx)
	case len(ec.cmd.MCopy) > 0:
		slog.Debug(fmt.Sprintf("copy multiple files to %s", ec.hostAddr))
		return ec.Mcopy(ctx)
	case ec.cmd.Sync.Source != "" && ec.cmd.Sync.Dest != "":
		slog.Debug(fmt.Sprintf("sync files to %s", ec.hostAddr))
		return ec.Sync(ctx)
	case len(ec.cmd.MSync) > 0:
		slog.Debug(fmt.Sprintf("sync multiple locations to %s", ec.hostAddr))
		return ec.Msync(ctx)
	case ec.cmd.Delete.Location != "":
		slog.Debug(fmt.Sprintf("delete files on %s", ec.hostAddr))
		return ec.Delete(ctx)
	case len(ec.cmd.MDelete) > 0:
		slog.Debug(fmt.Sprintf("delete multiple files on %s", ec.hostAddr))
		return ec.MDelete(ctx)
	case ec.cmd.Wait.Command != "":
		slog.Debug(fmt.Sprintf("wait for command on %s", ec.hostAddr))
		return ec.Wait(ctx)
	case ec.cmd.Echo != "":
		slog.Debug(fmt.Sprintf("echo on %s", ec.hostAddr))
		return ec.Echo(ctx)
	default:
		return execCmdResp{}, fmt.Errorf("unknown command %q", ec.cmd.Name)
	}
}

// pickCmdExecutor returns executor for dry run or local command, otherwise returns the default executor.
func (p *Process) pickCmdExecutor(cmd config.Cmd, ec execCmd, hostAddr, hostName string) execCmd {
	if p.Dry {
		slog.Debug(fmt.Sprintf("run dry command %q", cmd.Name))
		if cmd.Options.Local {
			ec.exec = executor.NewDry(p.Logs.WithHost("localhost", ""))
		} else {
			ec.exec = executor.NewDry(p.Logs.WithHost(hostAddr, hostName))
		}
		return ec
	}
<<<<<<< HEAD
	if cmd.Options.Local {
		slog.Debug(fmt.Sprintf("run local command %q", cmd.Name))
=======
	if cmd.Options.Local || isLocalHost(hostAddr) {
		log.Printf("[DEBUG] run local command %q", cmd.Name)
>>>>>>> 603b6c9d
		ec.exec = executor.NewLocal(p.Logs.WithHost("localhost", ""))
		return ec
	}
	return ec
}

// onError executes on-error command locally if any error occurred during task execution and on-error command is defined
func (p *Process) onError(ctx context.Context, err error) {
	// unwrapError unwraps error to get execCmdErr with all details about command execution
	unwrapError := func(err error) (execCmdErr, bool) {
		execErr := &execCmdErr{}
		if errors.As(err, &execErr) {
			return *execErr, true
		}
		multiErr := &syncs.MultiError{}
		if errors.As(err, &multiErr) {
			for _, e := range multiErr.Errors() {
				if errors.As(e, &execErr) {
					// we need only the first error as we don't need to execute
					// on-error command multiple times if multiple commands failed
					return *execErr, true
				}
			}
		}
		return execCmdErr{}, false
	}

	execErr, ok := unwrapError(err)
	if !ok {
		slog.Warn("can't unwrap error", slog.Any("error", err))
		return
	}

	ec := execCmd{
		tsk: execErr.exec.tsk,
		cmd: config.Cmd{
			Name:   execErr.exec.tsk.Name,
			Script: execErr.exec.tsk.OnError,
			Options: config.CmdOptions{Local: true, // force local execution for on-error command
				Secrets: execErr.exec.cmd.Options.Secrets},
			SSHShell:    "/bin/sh", // local run always with /bin/sh
			Environment: execErr.exec.cmd.Environment,
			Secrets:     execErr.exec.cmd.Secrets,
		},
		hostAddr: execErr.exec.hostAddr,
		hostName: execErr.exec.hostName,
		verbose:  p.Verbose,
	}

	ec = p.pickCmdExecutor(ec.cmd, ec, "localhost", ec.hostName) // pick executor for local command
	tmpl := templater{
		hostAddr: ec.hostAddr, hostName: ec.hostName, task: ec.tsk, command: ec.cmd.Name, err: execErr,
		env: execErr.exec.cmd.Environment,
	}
	ec.cmd.Script = tmpl.apply(ec.cmd.Script)
	if _, err = ec.Script(ctx); err != nil {
		slog.Warn(fmt.Sprintf(
			"can't run on-error command for %q, %q: %v",
			ec.cmd.Name,
			ec.cmd.Script,
			err,
		))
	}
}

func (p *Process) anyRemoteCommand(tsk *config.Task) bool {
	for _, cmd := range tsk.Commands {
		if !cmd.Options.Local {
			return true
		}
	}
	return false
}

func (p *Process) infoMessage(cmd config.Cmd, hostAddr, hostName string) string {
	infoMsg := fmt.Sprintf("run command %q on host %q (%s)", cmd.Name, hostAddr, hostName)
	if hostName == "" {
		infoMsg = fmt.Sprintf("run command %q on host %q", cmd.Name, hostAddr)
	}
	if cmd.Options.Local {
		infoMsg = fmt.Sprintf("run command %q on local host", cmd.Name)
	}
	return infoMsg
}

// updateVars sets variables from command output to all commands environment in the same task.
func (p *Process) updateVars(vars map[string]string, cmd config.Cmd, tsk *config.Task) {
	if len(vars) == 0 {
		return
	}

	slog.Debug(fmt.Sprintf("set %d variables from command %q: %+v", len(vars), cmd.Name, vars))
	for k, v := range vars {
		for i, c := range tsk.Commands {
			env := c.Environment
			if env == nil {
				env = make(map[string]string)
			}
			if _, ok := env[k]; ok { // don't allow override variables
				continue
			}
			env[k] = v
			tsk.Commands[i].Environment = env
		}
	}
}

// shouldRunCmd checks if the command should be executed on the host. If the command has no restrictions
// (onlyOn field), it will be executed on all hosts. If the command has restrictions, it will be executed
// only on the hosts that match the restrictions.
// The onlyOn field can contain hostnames or IP addresses. If the hostname starts with "!", it will be
// excluded from the list of hosts. If the hostname doesn't start with "!", it will be included in the list
// of hosts. If the onlyOn field is empty, the command will be executed on all hosts.
// It also checks if the command is in the 'only' or 'skip' list, and considers the 'NoAuto' option.
func (p *Process) shouldRunCmd(cmd config.Cmd, hostName, hostAddr string) bool {
	if len(p.Only) > 0 && !stringutils.Contains(cmd.Name, p.Only) {
		slog.Debug(fmt.Sprintf("skip command %q, not in only list", cmd.Name))
		return false
	}
	if len(p.Skip) > 0 && stringutils.Contains(cmd.Name, p.Skip) {
		slog.Debug(fmt.Sprintf("skip command %q, in skip list", cmd.Name))
		return false
	}
	if cmd.Options.NoAuto && (len(p.Only) == 0 || !stringutils.Contains(cmd.Name, p.Only)) {
		slog.Debug(fmt.Sprintf("skip command %q, has noauto option", cmd.Name))
		return false
	}

	if len(cmd.Options.OnlyOn) == 0 {
		return true
	}

	for _, host := range cmd.Options.OnlyOn {
		if strings.HasPrefix(host, "!") { // exclude host
			if hostName == host[1:] || hostAddr == host[1:] {
				slog.Debug(fmt.Sprintf("skip command %q, excluded host %q", cmd.Name, host[1:]))
				return false
			}
			continue
		}
		if hostName == host || hostAddr == host { // include host
			return true
		}
	}
	slog.Debug(fmt.Sprintf("skip command %q, not in only_on list", cmd.Name))
	return false
}

func isLocalHost(hostAddr string) bool {
	pt := strings.Split(hostAddr, ":")
	if len(pt) == 1 {
		return hostAddr == "127.0.0.1" || hostAddr == "localhost"
	}
	if len(pt) == 2 {
		return pt[0] == "127.0.0.1" || pt[0] == "localhost"
	}
	return false
}<|MERGE_RESOLUTION|>--- conflicted
+++ resolved
@@ -255,17 +255,12 @@
 			cmd: cmd, hostAddr: hostAddr, hostName: hostName, tsk: &activeTask, exec: remote,
 			verbose: p.Verbose, verbose2: p.Verbose2, sshShell: p.SSHShell, onExit: cmd.OnExit,
 		}
-<<<<<<< HEAD
 		ec = p.pickCmdExecutor(
 			cmd,
 			ec,
 			hostAddr,
 			hostName,
 		) // pick executor on dry run or local command
-=======
-		ec = p.pickCmdExecutor(cmd, ec, hostAddr, hostName) // pick executor on dry run or local command
->>>>>>> 603b6c9d
-
 		repHostAddr, repHostName := ec.hostAddr, ec.hostName
 		if cmd.Options.Local {
 			repHostAddr = "localhost"
@@ -335,8 +330,7 @@
 		}
 	}
 
-<<<<<<< HEAD
-	if p.anyRemoteCommand(&activeTask) {
+	if p.anyRemoteCommand(&activeTask) && !isLocalHost(hostAddr) {
 		report(
 			hostAddr,
 			hostName,
@@ -345,10 +339,6 @@
 			resp.count,
 			since(stTask),
 		)
-=======
-	if p.anyRemoteCommand(&activeTask) && !isLocalHost(hostAddr) {
-		report(hostAddr, hostName, "completed task %q, commands: %d (%v)\n", activeTask.Name, resp.count, since(stTask))
->>>>>>> 603b6c9d
 	} else {
 		report("localhost", "", "completed task %q, commands: %d (%v)\n",
 			activeTask.Name, resp.count, since(stTask))
@@ -422,13 +412,8 @@
 		}
 		return ec
 	}
-<<<<<<< HEAD
-	if cmd.Options.Local {
+	if cmd.Options.Local || isLocalHost(hostAddr) {
 		slog.Debug(fmt.Sprintf("run local command %q", cmd.Name))
-=======
-	if cmd.Options.Local || isLocalHost(hostAddr) {
-		log.Printf("[DEBUG] run local command %q", cmd.Name)
->>>>>>> 603b6c9d
 		ec.exec = executor.NewLocal(p.Logs.WithHost("localhost", ""))
 		return ec
 	}
